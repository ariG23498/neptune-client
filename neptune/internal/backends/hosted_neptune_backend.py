#
# Copyright (c) 2019, Neptune Labs Sp. z o.o.
#
# Licensed under the Apache License, Version 2.0 (the "License");
# you may not use this file except in compliance with the License.
# You may obtain a copy of the License at
#
#     http://www.apache.org/licenses/LICENSE-2.0
#
# Unless required by applicable law or agreed to in writing, software
# distributed under the License is distributed on an "AS IS" BASIS,
# WITHOUT WARRANTIES OR CONDITIONS OF ANY KIND, either express or implied.
# See the License for the specific language governing permissions and
# limitations under the License.
#

# pylint: disable=too-many-lines

import io
import json
import logging
import math
import os
import platform
import socket
import sys
import uuid
from functools import partial
from http.client import NOT_FOUND  # pylint:disable=no-name-in-module
from io import StringIO
from itertools import groupby
from typing import Dict

import click
import requests
import six
import urllib3
from bravado.client import SwaggerClient
from bravado.exception import HTTPBadRequest, HTTPNotFound, HTTPUnprocessableEntity, HTTPConflict
from bravado.requests_client import RequestsClient
from bravado_core.formatter import SwaggerFormat
from packaging import version
from six.moves import urllib

from neptune.api_exceptions import (
    ChannelAlreadyExists,
    ChannelNotFound,
    ChannelsValuesSendBatchError,
    ExperimentAlreadyFinished,
    ExperimentLimitReached,
    ExperimentNotFound,
    ExperimentValidationError,
    NamespaceNotFound,
    NotebookNotFound,
    PathInProjectNotFound,
    ProjectNotFound,
)
from neptune.backend import Backend
from neptune.checkpoint import Checkpoint
<<<<<<< HEAD
=======
from neptune.internal.backends.client_config import ClientConfig
>>>>>>> 7bb7e02c
from neptune.exceptions import (
    AlphaProjectException,
    CannotResolveHostname,
    DeprecatedApiToken,
    FileNotFound,
    STYLES,
    UnsupportedClientVersion,
)
from neptune.experiments import Experiment
from neptune.internal.backends.client_config import ClientConfig
from neptune.internal.backends.credentials import Credentials
<<<<<<< HEAD
from neptune.internal.storage.storage_utils import UploadEntry, normalize_file_name, upload_to_storage
from neptune.internal.utils.http import extract_response_field, handle_quota_limits
=======
from neptune.internal.utils.http_utils import extract_response_field, handle_quota_limits
>>>>>>> 7bb7e02c
from neptune.model import ChannelWithLastValue, LeaderboardEntry
from neptune.notebook import Notebook
from neptune.oauth import NeptuneAuthenticator
from neptune.projects import Project
from neptune.utils import with_api_exceptions_handler, update_session_proxies

_logger = logging.getLogger(__name__)


class HostedNeptuneBackend(Backend):

    @with_api_exceptions_handler
    def __init__(self, api_token=None, proxies=None):
        self._proxies = proxies

        # This is not a top-level import because of circular dependencies
        from neptune import __version__
        self.client_lib_version = __version__

        self.credentials = Credentials(api_token)

        ssl_verify = True
        if os.getenv("NEPTUNE_ALLOW_SELF_SIGNED_CERTIFICATE"):
            urllib3.disable_warnings()
            ssl_verify = False

        self._http_client = RequestsClient(ssl_verify=ssl_verify)
        # for session re-creation we need to keep an authenticator-free version of http client
        self._http_client_for_token = RequestsClient(ssl_verify=ssl_verify)

        user_agent = 'neptune-client/{lib_version} ({system}, python {python_version})'.format(
            lib_version=self.client_lib_version,
            system=platform.platform(),
            python_version=platform.python_version())
        self._http_client.session.headers.update({'User-Agent': user_agent})
        self._http_client_for_token.session.headers.update({'User-Agent': user_agent})

        update_session_proxies(self._http_client.session, proxies)
        update_session_proxies(self._http_client_for_token.session, proxies)

        config_api_url = self.credentials.api_url_opt or self.credentials.token_origin_address
        # We don't need to be able to resolve Neptune host if we use proxy
        if proxies is None:
            self._verify_host_resolution(config_api_url, self.credentials.token_origin_address)

        # this backend client is used only for initial configuration and session re-creation
        backend_client = self._get_swagger_client(
            '{}/api/backend/swagger.json'.format(config_api_url),
            self._http_client_for_token
        )
        self._client_config = self._create_client_config(self.credentials.api_token, backend_client)

        self._verify_version()

        self._set_swagger_clients(self._client_config)

        self.authenticator = self._create_authenticator(self.credentials.api_token, ssl_verify, proxies, backend_client)
        self._http_client.authenticator = self.authenticator

    @property
    def api_address(self):
        return self._client_config.api_url

    @property
    def display_address(self):
        return self._client_config.display_url

    @property
    def proxies(self):
        return self._proxies

    @with_api_exceptions_handler
    def get_project(self, project_qualified_name):
        try:
            response = self.backend_swagger_client.api.getProject(projectIdentifier=project_qualified_name).response()
            warning = response.metadata.headers.get('X-Server-Warning')
            if warning:
                click.echo('{warning}{content}{end}'.format(content=warning, **STYLES))
            project = response.result
            if hasattr(project, 'version') and project.version > 1:
                raise AlphaProjectException(project_qualified_name)

            return Project(
                backend=self,
                internal_id=project.id,
                namespace=project.organizationName,
                name=project.name)
        except HTTPNotFound:
            raise ProjectNotFound(project_qualified_name)

    @with_api_exceptions_handler
    def get_projects(self, namespace):
        try:
            r = self.backend_swagger_client.api.listProjects(
                organizationIdentifier=namespace
            ).response()
            return r.result.entries
        except HTTPNotFound:
            raise NamespaceNotFound(namespace_name=namespace)

    @with_api_exceptions_handler
    def get_project_members(self, project_identifier):
        try:
            r = self.backend_swagger_client.api.listProjectMembers(projectIdentifier=project_identifier).response()
            return r.result
        except HTTPNotFound:
            raise ProjectNotFound(project_identifier)

    @with_api_exceptions_handler
    def get_leaderboard_entries(self, project,
                                entry_types=None, ids=None,
                                states=None, owners=None, tags=None,
                                min_running_time=None):
        try:
            if entry_types is None:
                entry_types = ['experiment', 'notebook']

            def get_portion(limit, offset):
                return self.leaderboard_swagger_client.api.getLeaderboard(
                    projectIdentifier=project.full_id,
                    entryType=entry_types,
                    shortId=ids, groupShortId=None, state=states, owner=owners, tags=tags,
                    tagsMode='and', minRunningTimeSeconds=min_running_time,
                    sortBy=['shortId'], sortFieldType=['native'], sortDirection=['ascending'],
                    limit=limit, offset=offset
                ).response().result.entries

            return [LeaderboardEntry(e) for e in self._get_all_items(get_portion, step=100)]
        except HTTPNotFound:
            raise ProjectNotFound(project_identifier=project.full_id)

    @with_api_exceptions_handler
    def get_channel_points_csv(self, experiment, channel_internal_id):
        try:
            csv = StringIO()
            csv.write(
                self.backend_swagger_client.api.getChannelValuesCSV(
                    experimentId=experiment.internal_id, channelId=channel_internal_id
                ).response().incoming_response.text
            )
            csv.seek(0)
            return csv
        except HTTPNotFound:
            # pylint: disable=protected-access
            raise ExperimentNotFound(
                experiment_short_id=experiment.id, project_qualified_name=experiment._project.full_id)

    @with_api_exceptions_handler
    def get_metrics_csv(self, experiment):
        try:
            csv = StringIO()
            csv.write(
                self.backend_swagger_client.api.getSystemMetricsCSV(
                    experimentId=experiment.internal_id
                ).response().incoming_response.text
            )
            csv.seek(0)
            return csv
        except HTTPNotFound:
            # pylint: disable=protected-access
            raise ExperimentNotFound(
                experiment_short_id=experiment.id, project_qualified_name=experiment._project.full_id)

    @with_api_exceptions_handler
    def create_experiment(self,
                          project,
                          name,
                          description,
                          params,
                          properties,
                          tags,
                          abortable,
                          monitored,
                          git_info,
                          hostname,
                          entrypoint,
                          notebook_id,
                          checkpoint_id):
        if not isinstance(name, six.string_types):
            raise ValueError("Invalid name {}, should be a string.".format(name))
        if not isinstance(description, six.string_types):
            raise ValueError("Invalid description {}, should be a string.".format(description))
        if not isinstance(params, dict):
            raise ValueError("Invalid params {}, should be a dict.".format(params))
        if not isinstance(properties, dict):
            raise ValueError("Invalid properties {}, should be a dict.".format(properties))
        if not isinstance(hostname, six.string_types):
            raise ValueError("Invalid hostname {}, should be a string.".format(hostname))
        if entrypoint is not None and not isinstance(entrypoint, six.string_types):
            raise ValueError("Invalid entrypoint {}, should be a string.".format(entrypoint))

        ExperimentCreationParams = self.backend_swagger_client.get_model('ExperimentCreationParams')
        GitInfoDTO = self.backend_swagger_client.get_model('GitInfoDTO')
        GitCommitDTO = self.backend_swagger_client.get_model('GitCommitDTO')

        git_info_data = None
        if git_info is not None:
            git_info_data = GitInfoDTO(
                commit=GitCommitDTO(
                    commitId=git_info.commit_id,
                    message=git_info.message,
                    authorName=git_info.author_name,
                    authorEmail=git_info.author_email,
                    commitDate=git_info.commit_date
                ),
                remotes=git_info.remote_urls,
                currentBranch=git_info.active_branch,
                repositoryDirty=git_info.repository_dirty
            )

        try:
            params = ExperimentCreationParams(
                projectId=project.internal_id,
                name=name,
                description=description,
                parameters=self._convert_to_api_parameters(params),
                properties=self._convert_to_api_properties(properties),
                tags=tags,
                gitInfo=git_info_data,
                enqueueCommand="command",  # legacy (it's ignored but any non-empty string is required)
                entrypoint=entrypoint,
                execArgsTemplate="",  # legacy,
                abortable=abortable,
                monitored=monitored,
                hostname=hostname,
                notebookId=notebook_id,
                checkpointId=checkpoint_id
            )

            kwargs = {
                'experimentCreationParams': params,
                'X-Neptune-CliVersion': self.client_lib_version
            }
            api_experiment = self.backend_swagger_client.api.createExperiment(**kwargs).response().result

            return self._convert_to_experiment(api_experiment, project)
        except HTTPNotFound:
            raise ProjectNotFound(project_identifier=project.full_id)
        except HTTPBadRequest as e:
            error_type = extract_response_field(e.response, 'type')
            if error_type == 'DUPLICATE_PARAMETER':
                raise ExperimentValidationError('Parameter list contains duplicates.')
            elif error_type == 'INVALID_TAG':
                raise ExperimentValidationError(extract_response_field(e.response, 'message'))
            else:
                raise
        except HTTPUnprocessableEntity as e:
            if extract_response_field(e.response, 'type') == 'LIMIT_OF_EXPERIMENTS_IN_PROJECT_REACHED':
                raise ExperimentLimitReached()
            else:
                raise

    @with_api_exceptions_handler
    def get_notebook(self, project, notebook_id):
        try:
            api_notebook_list = self.leaderboard_swagger_client.api.listNotebooks(
                projectIdentifier=project.internal_id,
                id=[notebook_id]
            ).response().result

            if not api_notebook_list.entries:
                raise NotebookNotFound(notebook_id=notebook_id, project=project.full_id)

            api_notebook = api_notebook_list.entries[0]

            return Notebook(
                backend=self,
                project=project,
                _id=api_notebook.id,
                owner=api_notebook.owner
            )
        except HTTPNotFound:
            raise NotebookNotFound(notebook_id=notebook_id, project=project.full_id)

    @with_api_exceptions_handler
    def get_last_checkpoint(self, project, notebook_id):
        try:
            api_checkpoint_list = self.leaderboard_swagger_client.api.listCheckpoints(
                notebookId=notebook_id,
                offset=0,
                limit=1
            ).response().result

            if not api_checkpoint_list.entries:
                raise NotebookNotFound(notebook_id=notebook_id, project=project.full_id)

            checkpoint = api_checkpoint_list.entries[0]
            return Checkpoint(checkpoint.id, checkpoint.name, checkpoint.path)
        except HTTPNotFound:
            raise NotebookNotFound(notebook_id=notebook_id, project=project.full_id)

    @with_api_exceptions_handler
    def create_notebook(self, project):
        try:
            api_notebook = self.leaderboard_swagger_client.api.createNotebook(
                projectIdentifier=project.internal_id
            ).response().result

            return Notebook(
                backend=self,
                project=project,
                _id=api_notebook.id,
                owner=api_notebook.owner
            )
        except HTTPNotFound:
            raise ProjectNotFound(project_identifier=project.full_id)

    @with_api_exceptions_handler
    def create_checkpoint(self, notebook_id, jupyter_path, _file=None):
        if _file is not None:
            with self._upload_raw_data(api_method=self.leaderboard_swagger_client.api.createCheckpoint,
                                       data=_file,
                                       headers={"Content-Type": "application/octet-stream"},
                                       path_params={
                                           "notebookId": notebook_id
                                       },
                                       query_params={
                                           "jupyterPath": jupyter_path
                                       }) as response:
                if response.status_code == NOT_FOUND:
                    raise NotebookNotFound(notebook_id=notebook_id)
                else:
                    response.raise_for_status()
                    CheckpointDTO = self.leaderboard_swagger_client.get_model('CheckpointDTO')
                    return CheckpointDTO.unmarshal(response.json())
        else:
            NewCheckpointDTO = self.leaderboard_swagger_client.get_model('NewCheckpointDTO')
            return self.leaderboard_swagger_client.api.createEmptyCheckpoint(
                notebookId=notebook_id,
                checkpoint=NewCheckpointDTO(path=jupyter_path)
            ).response().result

    @with_api_exceptions_handler
    def get_experiment(self, experiment_id):
        return self.backend_swagger_client.api.getExperiment(experimentId=experiment_id).response().result

    @with_api_exceptions_handler
    def update_experiment(self, experiment, properties):
        EditExperimentParams = self.backend_swagger_client.get_model('EditExperimentParams')
        KeyValueProperty = self.backend_swagger_client.get_model('KeyValueProperty')
        try:
            self.backend_swagger_client.api.updateExperiment(
                experimentId=experiment.internal_id,
                editExperimentParams=EditExperimentParams(
                    properties=[KeyValueProperty(
                        key=key,
                        value=properties[key]
                    ) for key in properties]
                )
            ).response()
            return experiment
        except HTTPNotFound:
            # pylint: disable=protected-access
            raise ExperimentNotFound(
                experiment_short_id=experiment.id,
                project_qualified_name=experiment._project.full_id
            )

    @with_api_exceptions_handler
    def set_property(self, experiment, key, value):
        properties = {p.key: p.value for p in self.get_experiment(experiment.internal_id).properties}
        properties[key] = str(value)
        return self.update_experiment(
            experiment=experiment,
            properties=properties
        )

    @with_api_exceptions_handler
    def remove_property(self, experiment, key):
        properties = {p.key: p.value for p in self.get_experiment(experiment.internal_id).properties}
        del properties[key]
        return self.update_experiment(
            experiment=experiment,
            properties=properties
        )

    @with_api_exceptions_handler
    def update_tags(self, experiment, tags_to_add, tags_to_delete):
        UpdateTagsParams = self.backend_swagger_client.get_model('UpdateTagsParams')
        try:
            self.backend_swagger_client.api.updateTags(
                updateTagsParams=UpdateTagsParams(
                    experimentIds=[experiment.internal_id],
                    groupsIds=[],
                    tagsToAdd=tags_to_add,
                    tagsToDelete=tags_to_delete
                )
            ).response().result
        except HTTPNotFound:
            # pylint: disable=protected-access
            raise ExperimentNotFound(
                experiment_short_id=experiment.id,
                project_qualified_name=experiment._project.full_id
            )
        except HTTPBadRequest as e:
            error_type = extract_response_field(e.response, 'type')
            if error_type == 'INVALID_TAG':
                raise ExperimentValidationError(extract_response_field(e.response, 'message'))
            else:
                raise

    @handle_quota_limits
    def upload_experiment_source(self, experiment, data, progress_indicator):
        self._upload_loop(partial(self._upload_raw_data,
                                  api_method=self.backend_swagger_client.api.uploadExperimentSource),
                          data=data,
                          progress_indicator=progress_indicator,
                          path_params={'experimentId': experiment.internal_id},
                          query_params={})

    @handle_quota_limits
    def extract_experiment_source(self, experiment, data):
        return self._upload_tar_data(
            experiment=experiment,
            api_method=self.backend_swagger_client.api.uploadExperimentSourceAsTarstream,
            data=data
        )

    @with_api_exceptions_handler
    def create_channel(self, experiment, name, channel_type) -> ChannelWithLastValue:
        ChannelParams = self.backend_swagger_client.get_model('ChannelParams')

        try:
            params = ChannelParams(
                name=name,
                channelType=channel_type
            )

            channel = self.backend_swagger_client.api.createChannel(
                experimentId=experiment.internal_id,
                channelToCreate=params
            ).response().result

            return self._convert_channel_to_channel_with_last_value(channel)
        except HTTPNotFound:
            # pylint: disable=protected-access
            raise ExperimentNotFound(
                experiment_short_id=experiment.id, project_qualified_name=experiment._project.full_id)
        except HTTPConflict:
            raise ChannelAlreadyExists(channel_name=name, experiment_short_id=experiment.id)

    @with_api_exceptions_handler
    def get_channels(self, experiment) -> Dict[str, object]:
        api_experiment = self.get_experiment(experiment.internal_id)
        channels_last_values_by_name = dict((ch.channelName, ch) for ch in api_experiment.channelsLastValues)
        channels = dict()
        for ch in api_experiment.channels:
            last_value = channels_last_values_by_name.get(ch.name, None)
            if last_value is not None:
                ch.x = last_value.x
                ch.y = last_value.y
            elif ch.lastX is not None:
                ch.x = ch.lastX
                ch.y = None
            else:
                ch.x = None
                ch.y = None
            channels[ch.name] = ch
        return channels

    @with_api_exceptions_handler
    def reset_channel(self, channel_id):

        try:
            self.backend_swagger_client.api.resetChannel(
                id=channel_id
            ).response()
        except HTTPNotFound:
            # pylint: disable=protected-access
            raise ChannelNotFound(channel_id)

    @with_api_exceptions_handler
    def create_system_channel(self, experiment, name, channel_type) -> ChannelWithLastValue:
        ChannelParams = self.backend_swagger_client.get_model('ChannelParams')

        try:
            params = ChannelParams(
                name=name,
                channelType=channel_type
            )

            channel = self.backend_swagger_client.api.createSystemChannel(
                experimentId=experiment.internal_id,
                channelToCreate=params
            ).response().result

            return self._convert_channel_to_channel_with_last_value(channel)
        except HTTPNotFound:
            # pylint: disable=protected-access
            raise ExperimentNotFound(
                experiment_short_id=experiment.id, project_qualified_name=experiment._project.full_id)
        except HTTPConflict:
            raise ChannelAlreadyExists(channel_name=name, experiment_short_id=experiment.id)

    @with_api_exceptions_handler
    def get_system_channels(self, experiment) -> Dict[str, object]:
        try:
            channels = self.backend_swagger_client.api.getSystemChannels(
                experimentId=experiment.internal_id,
            ).response().result

            return {ch.name: ch for ch in channels}
        except HTTPNotFound:
            # pylint: disable=protected-access
            raise ExperimentNotFound(
                experiment_short_id=experiment.id, project_qualified_name=experiment._project.full_id)

    @with_api_exceptions_handler
    def send_channels_values(self, experiment, channels_with_values):
        InputChannelValues = self.backend_swagger_client.get_model('InputChannelValues')
        Point = self.backend_swagger_client.get_model('Point')
        Y = self.backend_swagger_client.get_model('Y')

        input_channels_values = []
        for channel_with_values in channels_with_values:
            points = [Point(
                timestampMillis=int(value.ts * 1000.0),
                x=value.x,
                y=Y(numericValue=value.y.get('numeric_value'),
                    textValue=value.y.get('text_value'),
                    inputImageValue=value.y.get('image_value'))
            ) for value in channel_with_values.channel_values]

            input_channels_values.append(InputChannelValues(
                channelId=channel_with_values.channel_id,
                values=points
            ))

        try:
            batch_errors = self.backend_swagger_client.api.postChannelValues(
                experimentId=experiment.internal_id,
                channelsValues=input_channels_values
            ).response().result

            if batch_errors:
                raise ChannelsValuesSendBatchError(experiment.id, batch_errors)
        except HTTPNotFound:
            # pylint: disable=protected-access
            raise ExperimentNotFound(
                experiment_short_id=experiment.id, project_qualified_name=experiment._project.full_id)

    @with_api_exceptions_handler
    def mark_succeeded(self, experiment):
        CompletedExperimentParams = self.backend_swagger_client.get_model('CompletedExperimentParams')

        try:
            self.backend_swagger_client.api.markExperimentCompleted(
                experimentId=experiment.internal_id,
                completedExperimentParams=CompletedExperimentParams(
                    state='succeeded',
                    traceback=''  # FIXME
                )
            ).response()

            return experiment
        except HTTPNotFound:
            # pylint: disable=protected-access
            raise ExperimentNotFound(
                experiment_short_id=experiment.id, project_qualified_name=experiment._project.full_id)
        except HTTPUnprocessableEntity:
            raise ExperimentAlreadyFinished(experiment.id)

    @with_api_exceptions_handler
    def mark_failed(self, experiment, traceback):
        CompletedExperimentParams = self.backend_swagger_client.get_model('CompletedExperimentParams')

        try:
            self.backend_swagger_client.api.markExperimentCompleted(
                experimentId=experiment.internal_id,
                completedExperimentParams=CompletedExperimentParams(
                    state='failed',
                    traceback=traceback
                )
            ).response()

            return experiment
        except HTTPNotFound as e:
            # pylint: disable=protected-access
            raise ExperimentNotFound(
                experiment_short_id=experiment.id, project_qualified_name=experiment._project.full_id) from e
        except HTTPUnprocessableEntity:
            raise ExperimentAlreadyFinished(experiment.id)

    @with_api_exceptions_handler
    def ping_experiment(self, experiment):
        try:
            self.backend_swagger_client.api.pingExperiment(experimentId=experiment.internal_id).response()
        except HTTPNotFound:
            # pylint: disable=protected-access
            raise ExperimentNotFound(
                experiment_short_id=experiment.id, project_qualified_name=experiment._project.full_id)

    @with_api_exceptions_handler
    def create_hardware_metric(self, experiment, metric):
        SystemMetricParams = self.backend_swagger_client.get_model('SystemMetricParams')

        try:
            series = [gauge.name() for gauge in metric.gauges]
            system_metric_params = SystemMetricParams(
                name=metric.name, description=metric.description,
                resourceType=metric.resource_type.replace("MEMORY", "RAM"),
                unit=metric.unit, min=metric.min_value, max=metric.max_value, series=series)

            metric_dto = self.backend_swagger_client.api.createSystemMetric(
                experimentId=experiment.internal_id, metricToCreate=system_metric_params
            ).response().result

            return metric_dto.id
        except HTTPNotFound:
            # pylint: disable=protected-access
            raise ExperimentNotFound(
                experiment_short_id=experiment.id, project_qualified_name=experiment._project.full_id)

    @with_api_exceptions_handler
    def send_hardware_metric_reports(self, experiment, metrics, metric_reports):
        SystemMetricValues = self.backend_swagger_client.get_model('SystemMetricValues')
        SystemMetricPoint = self.backend_swagger_client.get_model('SystemMetricPoint')

        try:
            metrics_by_name = {metric.name: metric for metric in metrics}

            system_metric_values = [
                SystemMetricValues(
                    metricId=metrics_by_name.get(report.metric.name).internal_id,
                    seriesName=gauge_name,
                    values=[
                        SystemMetricPoint(
                            timestampMillis=int(metric_value.timestamp * 1000.0),
                            x=int(metric_value.running_time * 1000.0),
                            y=metric_value.value
                        )
                        for metric_value in metric_values
                    ]
                )
                for report in metric_reports
                for gauge_name, metric_values in groupby(report.values, lambda value: value.gauge_name)
            ]

            response = self.backend_swagger_client.api.postSystemMetricValues(
                experimentId=experiment.internal_id, metricValues=system_metric_values).response()

            return response
        except HTTPNotFound:
            # pylint: disable=protected-access
            raise ExperimentNotFound(
                experiment_short_id=experiment.id, project_qualified_name=experiment._project.full_id)

<<<<<<< HEAD
    def log_artifact(self, experiment, artifact, destination=None):
        if isinstance(artifact, str):
            if os.path.exists(artifact):
                target_name = os.path.basename(artifact) if destination is None else destination
                upload_entry = UploadEntry(os.path.abspath(artifact), normalize_file_name(target_name))
            else:
                raise FileNotFound(artifact)
        elif hasattr(artifact, 'read'):
            if destination is not None:
                upload_entry = UploadEntry(artifact, normalize_file_name(destination))
            else:
                raise ValueError("destination is required for file streams")
        else:
            raise ValueError("Artifact must be a local path or an IO object")

        upload_to_storage(upload_entries=[upload_entry],
                          upload_api_fun=self._upload_experiment_output,
                          upload_tar_api_fun=self._extract_experiment_output,
                          experiment=experiment)

    def delete_artifacts(self, experiment, path):
        if path is None:
            raise ValueError("path argument must not be None")

        paths = path
        if not isinstance(path, list):
            paths = [path]
        for path in paths:
            if path is None:
                raise ValueError("path argument must not be None")
            normalized_path = os.path.normpath(path)
            if normalized_path.startswith(".."):
                raise ValueError("path to delete must be within project's directory")
            if normalized_path == "." or normalized_path == "/" or not normalized_path:
                raise ValueError("Cannot delete whole artifacts directory")
        try:
            for path in paths:
                self.rm_data(experiment=experiment, path=path)
        except PathInProjectNotFound:
            raise FileNotFound(path)
=======
    @handle_quota_limits
    def upload_experiment_output(self, experiment, data, progress_indicator):
        self._upload_loop(partial(self._upload_raw_data,
                                  api_method=self.backend_swagger_client.api.uploadExperimentOutput),
                          data=data,
                          progress_indicator=progress_indicator,
                          path_params={'experimentId': experiment.internal_id},
                          query_params={})

    @handle_quota_limits
    def extract_experiment_output(self, experiment, data):
        return self._upload_tar_data(
            experiment=experiment,
            api_method=self.backend_swagger_client.api.uploadExperimentOutputAsTarstream,
            data=data
        )
>>>>>>> 7bb7e02c

    @with_api_exceptions_handler
    def rm_data(self, experiment, path):
        try:
            return self.backend_swagger_client.api.deleteExperimentOutput(
                experimentIdentifier=str(experiment.internal_id),
                path=path).response().result
        except BaseException as e:
            print("exception was raised: ", e)
            raise e

    @with_api_exceptions_handler
    def download_data(self, project, path, destination):
        with self._download_raw_data(api_method=self.backend_swagger_client.api.downloadData,
                                     headers={"Accept": "application/octet-stream"},
                                     path_params={},
                                     query_params={
                                         "projectId": project.internal_id,
                                         "path": path
                                     }) as response:
            if response.status_code == NOT_FOUND:
                raise PathInProjectNotFound(path=path, project_identifier=project.full_id)
            else:
                response.raise_for_status()

            with open(destination, "wb") as f:
                for chunk in response.iter_content(chunk_size=10 * 1024 * 1024):
                    if chunk:
                        f.write(chunk)

    @with_api_exceptions_handler
    def prepare_source_download_reuqest(self, experiment, path):
        try:
            return self.backend_swagger_client.api.prepareForDownload(
                experimentIdentity=experiment.internal_id,
                resource='source',
                path=path
            ).response().result
        except HTTPNotFound:
            raise FileNotFound(path)

    @with_api_exceptions_handler
    def prepare_output_download_reuqest(self, experiment, path):
        try:
            return self.backend_swagger_client.api.prepareForDownload(
                experimentIdentity=experiment.internal_id,
                resource='output',
                path=path
            ).response().result
        except HTTPNotFound:
            raise FileNotFound(path)

    @with_api_exceptions_handler
    def get_download_request(self, request_id):
        return self.backend_swagger_client.api.getDownloadRequest(id=request_id).response().result

    @handle_quota_limits
    def _upload_experiment_output(self, experiment, data, progress_indicator):
        self._upload_loop(partial(self._upload_raw_data,
                                  api_method=self.backend_swagger_client.api.uploadExperimentOutput),
                          data=data,
                          progress_indicator=progress_indicator,
                          path_params={'experimentId': experiment.internal_id},
                          query_params={})

    @handle_quota_limits
    def _extract_experiment_output(self, experiment, data):
        return self._upload_tar_data(
            experiment=experiment,
            api_method=self.backend_swagger_client.api.uploadExperimentOutputAsTarstream,
            data=data
        )

    @staticmethod
    def _get_all_items(get_portion, step):
        items = []

        previous_items = None
        while previous_items is None or len(previous_items) >= step:
            previous_items = get_portion(limit=step, offset=len(items))
            items += previous_items

        return items

    def _get_parameter_with_type(self, parameter):
        string_type = 'string'
        double_type = 'double'
        if isinstance(parameter, bool):
            return (string_type, str(parameter))
        elif isinstance(parameter, float) or isinstance(parameter, int):
            if math.isinf(parameter) or math.isnan(parameter):
                return (string_type, json.dumps(parameter))
            else:
                return (double_type, str(parameter))
        else:
            return (string_type, str(parameter))

    def _convert_to_api_parameters(self, raw_params):
        Parameter = self.backend_swagger_client.get_model('Parameter')

        params = []
        for name, value in raw_params.items():
            (parameter_type, string_value) = self._get_parameter_with_type(value)
            params.append(
                Parameter(
                    id=str(uuid.uuid4()),
                    name=name,
                    parameterType=parameter_type,
                    value=string_value
                )
            )

        return params

    def _convert_to_api_properties(self, raw_properties):
        KeyValueProperty = self.backend_swagger_client.get_model('KeyValueProperty')

        return [
            KeyValueProperty(
                key=key,
                value=str(value)
            ) for key, value in raw_properties.items()
        ]

    def _convert_to_experiment(self, api_experiment, project):
        return Experiment(backend=self,
                          project=project,
                          _id=api_experiment.shortId,
                          internal_id=api_experiment.id)

    def _convert_channel_to_channel_with_last_value(self, channel):
        ChannelWithValueDTO = self.leaderboard_swagger_client.get_model('ChannelWithValueDTO')
        return ChannelWithLastValue(
            ChannelWithValueDTO(
                channelId=channel.id,
                channelName=channel.name,
                channelType=channel.channelType,
                x=None,
                y=None
            )
        )

    def _upload_loop(self, fun, data, progress_indicator, **kwargs):
        ret = None
        for part in data.generate():
            ret = with_api_exceptions_handler(self._upload_loop_chunk)(fun, part, data, **kwargs)
            progress_indicator.progress(part.end - part.start)

        data.close()
        return ret

    def _upload_loop_chunk(self, fun, part, data, **kwargs):
        if data.length is not None:
            binary_range = "bytes=%d-%d/%d" % (part.start, part.end - 1, data.length)
        else:
            binary_range = "bytes=%d-%d" % (part.start, part.end - 1)
        headers = {
            "Content-Type": "application/octet-stream",
            "Content-Filename": data.filename,
            "X-Range": binary_range,
        }
        if data.permissions is not None:
            headers["X-File-Permissions"] = data.permissions
        response = fun(data=part.get_data(), headers=headers, **kwargs)
        response.raise_for_status()
        return response

    def _upload_raw_data(self, api_method, data, headers, path_params, query_params):
        url = self.api_address + api_method.operation.path_name + "?"

        for key, val in path_params.items():
            url = url.replace("{" + key + "}", val)

        for key, val in query_params.items():
            url = url + key + "=" + val + "&"

        session = self._http_client.session

        request = self.authenticator.apply(
            requests.Request(
                method='POST',
                url=url,
                data=data,
                headers=headers
            )
        )

        return session.send(session.prepare_request(request))

    def _download_raw_data(self, api_method, headers, path_params, query_params):
        url = self.api_address + api_method.operation.path_name + "?"

        for key, val in path_params.items():
            url = url.replace("{" + key + "}", val)

        for key, val in query_params.items():
            url = url + key + "=" + val + "&"

        session = self._http_client.session

        request = self.authenticator.apply(
            requests.Request(
                method='GET',
                url=url,
                headers=headers
            )
        )

        return session.send(session.prepare_request(request), stream=True)

    @with_api_exceptions_handler
    def _upload_tar_data(self, experiment, api_method, data):
        url = self.api_address + api_method.operation.path_name
        url = url.replace("{experimentId}", experiment.internal_id)

        session = self._http_client.session

        request = self.authenticator.apply(
            requests.Request(
                method='POST',
                url=url,
                data=io.BytesIO(data),
                headers={
                    "Content-Type": "application/octet-stream"
                }
            )
        )

        response = session.send(session.prepare_request(request))
        response.raise_for_status()
        return response

    @with_api_exceptions_handler
    def _get_swagger_client(self, url, http_client):
        return SwaggerClient.from_url(
            url,
            config=dict(
                validate_swagger_spec=False,
                validate_requests=False,
                validate_responses=False,
                formats=[uuid_format]
            ),
            http_client=http_client)

    @with_api_exceptions_handler
    def _create_authenticator(self, api_token, ssl_verify, proxies, backend_client):
        return NeptuneAuthenticator(
            api_token,
            backend_client,
            ssl_verify,
            proxies)

    @staticmethod
    def _get_client_config_args(api_token):
        return dict(X_Neptune_Api_Token=api_token)

    @with_api_exceptions_handler
    def _create_client_config(self, api_token, backend_client):
        client_config_args = self._get_client_config_args(api_token)
        config = backend_client.api.getClientConfig(**client_config_args).response().result

        if hasattr(config, "pyLibVersions"):
            min_recommended = getattr(config.pyLibVersions, "minRecommendedVersion", None)
            min_compatible = getattr(config.pyLibVersions, "minCompatibleVersion", None)
            max_compatible = getattr(config.pyLibVersions, "maxCompatibleVersion", None)
        else:
            click.echo(
                "ERROR: This client version is not supported by your Neptune instance. Please contant Neptune support.",
                sys.stderr)
            raise UnsupportedClientVersion(self.client_lib_version, None, "0.4.111")

        return ClientConfig(
            api_url=config.apiUrl,
            display_url=config.applicationUrl,
            min_recommended_version=version.parse(min_recommended) if min_recommended else None,
            min_compatible_version=version.parse(min_compatible) if min_compatible else None,
            max_compatible_version=version.parse(max_compatible) if max_compatible else None
        )

    def _verify_version(self):
        parsed_version = version.parse(self.client_lib_version)

        if self._client_config.min_compatible_version and self._client_config.min_compatible_version > parsed_version:
            click.echo(
                "ERROR: Minimal supported client version is {} (installed: {}). Please upgrade neptune-client".format(
                    self._client_config.min_compatible_version, self.client_lib_version),
                sys.stderr)
            raise UnsupportedClientVersion(self.client_lib_version,
                                           self._client_config.min_compatible_version,
                                           self._client_config.max_compatible_version)
        if self._client_config.max_compatible_version and self._client_config.max_compatible_version < parsed_version:
            click.echo(
                "ERROR: Maximal supported client version is {} (installed: {}). Please downgrade neptune-client".format(
                    self._client_config.max_compatible_version, self.client_lib_version),
                sys.stderr)
            raise UnsupportedClientVersion(self.client_lib_version,
                                           self._client_config.min_compatible_version,
                                           self._client_config.max_compatible_version)
        if self._client_config.min_recommended_version and self._client_config.min_recommended_version > parsed_version:
            click.echo(
                "WARNING: There is a new version of neptune-client {} (installed: {}).".format(
                    self._client_config.min_recommended_version, self.client_lib_version),
                sys.stderr)

    def _set_swagger_clients(self, client_config):
        self.backend_swagger_client = self._get_swagger_client(
            '{}/api/backend/swagger.json'.format(client_config.api_url),
            self._http_client
        )

        self.leaderboard_swagger_client = self._get_swagger_client(
            '{}/api/leaderboard/swagger.json'.format(client_config.api_url),
            self._http_client
        )

    def _verify_host_resolution(self, api_url, app_url):
        host = urllib.parse.urlparse(api_url).netloc.split(':')[0]
        try:
            socket.gethostbyname(host)
        except socket.gaierror:
            if self.credentials.api_url_opt is None:
                raise DeprecatedApiToken(urllib.parse.urlparse(app_url).netloc)
            else:
                raise CannotResolveHostname(host)


uuid_format = SwaggerFormat(format='uuid', to_python=lambda x: x,
                            to_wire=lambda x: x, validate=lambda x: None, description='')<|MERGE_RESOLUTION|>--- conflicted
+++ resolved
@@ -57,10 +57,6 @@
 )
 from neptune.backend import Backend
 from neptune.checkpoint import Checkpoint
-<<<<<<< HEAD
-=======
-from neptune.internal.backends.client_config import ClientConfig
->>>>>>> 7bb7e02c
 from neptune.exceptions import (
     AlphaProjectException,
     CannotResolveHostname,
@@ -69,15 +65,12 @@
     STYLES,
     UnsupportedClientVersion,
 )
+from neptune.internal.backends.client_config import ClientConfig
 from neptune.experiments import Experiment
 from neptune.internal.backends.client_config import ClientConfig
 from neptune.internal.backends.credentials import Credentials
-<<<<<<< HEAD
 from neptune.internal.storage.storage_utils import UploadEntry, normalize_file_name, upload_to_storage
-from neptune.internal.utils.http import extract_response_field, handle_quota_limits
-=======
 from neptune.internal.utils.http_utils import extract_response_field, handle_quota_limits
->>>>>>> 7bb7e02c
 from neptune.model import ChannelWithLastValue, LeaderboardEntry
 from neptune.notebook import Notebook
 from neptune.oauth import NeptuneAuthenticator
@@ -725,7 +718,6 @@
             raise ExperimentNotFound(
                 experiment_short_id=experiment.id, project_qualified_name=experiment._project.full_id)
 
-<<<<<<< HEAD
     def log_artifact(self, experiment, artifact, destination=None):
         if isinstance(artifact, str):
             if os.path.exists(artifact):
@@ -766,7 +758,7 @@
                 self.rm_data(experiment=experiment, path=path)
         except PathInProjectNotFound:
             raise FileNotFound(path)
-=======
+
     @handle_quota_limits
     def upload_experiment_output(self, experiment, data, progress_indicator):
         self._upload_loop(partial(self._upload_raw_data,
@@ -783,7 +775,6 @@
             api_method=self.backend_swagger_client.api.uploadExperimentOutputAsTarstream,
             data=data
         )
->>>>>>> 7bb7e02c
 
     @with_api_exceptions_handler
     def rm_data(self, experiment, path):

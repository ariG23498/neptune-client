--- conflicted
+++ resolved
@@ -49,12 +49,8 @@
 from neptune.backend import Backend
 from neptune.checkpoint import Checkpoint
 from neptune.internal.backends.client_config import ClientConfig
-<<<<<<< HEAD
 from neptune.exceptions import FileNotFound, DeprecatedApiToken, CannotResolveHostname, UnsupportedClientVersion, \
-    AlphaProjectException
-=======
-from neptune.exceptions import FileNotFound, DeprecatedApiToken, CannotResolveHostname, UnsupportedClientVersion, STYLES
->>>>>>> 1d75a515
+    AlphaProjectException, STYLES
 from neptune.experiments import Experiment
 from neptune.internal.backends.credentials import Credentials
 from neptune.internal.utils.http import extract_response_field
@@ -136,19 +132,13 @@
     @with_api_exceptions_handler
     def get_project(self, project_qualified_name):
         try:
-<<<<<<< HEAD
-            project = self.backend_swagger_client.api.getProject(
-                projectIdentifier=project_qualified_name
-            ).response().result
-            if project.version > 1:
-                raise AlphaProjectException(project_qualified_name)
-=======
             response = self.backend_swagger_client.api.getProject(projectIdentifier=project_qualified_name).response()
             warning = response.metadata.headers.get('X-Server-Warning')
             if warning:
                 click.echo('{warning}{content}{end}'.format(content=warning, **STYLES))
             project = response.result
->>>>>>> 1d75a515
+            if project.version > 1:
+                raise AlphaProjectException(project_qualified_name)
 
             return Project(
                 backend=self,

name: neptune-client
on: [push]
jobs:
  test:
    runs-on: ${{ matrix.os }}
    strategy:
      matrix:
<<<<<<< HEAD
        os: [ubuntu-latest] #, macos-latest, windows-latest]
        python-version: [3.6, 3.7, 3.8]
=======
        os: [ubuntu-latest, macos-latest, windows-latest]
        python-version: [2.7, 3.5, 3.6, 3.7, 3.8]
>>>>>>> f490212e
    steps:
      - uses: actions/checkout@v2
      - uses: actions/setup-python@v2
        with:
          python-version: ${{ matrix.python-version }}
      - name: Install dependencies
        run: |
          pip install -r requirements.txt
      - name: Install test dependencies
        run: |
          pip install -r test_requirements.txt
      - name: Lint
        run : |
          python -m pylint -j 0 -f parseable neptune tests
      - name: Build and test
        run : |
          tox -e py
  publish:
    needs: test
    runs-on: ubuntu-latest
    if: github.event_name == 'push' && startsWith(github.ref, 'refs/tags')
    steps:
      - uses: actions/checkout@v2
      - uses: actions/setup-python@v2
        with:
          python-version: 3.8
      - name: Build and test
        run : |
          python setup.py sdist
      - name: Publish package
        uses: pypa/gh-action-pypi-publish@54b39fb9371c0b3a6f9f14bb8a67394defc7a806
        with:
          user: __token__
          password: ${{ secrets.PYPI_API_TOKEN }}<|MERGE_RESOLUTION|>--- conflicted
+++ resolved
@@ -5,13 +5,8 @@
     runs-on: ${{ matrix.os }}
     strategy:
       matrix:
-<<<<<<< HEAD
-        os: [ubuntu-latest] #, macos-latest, windows-latest]
-        python-version: [3.6, 3.7, 3.8]
-=======
         os: [ubuntu-latest, macos-latest, windows-latest]
         python-version: [2.7, 3.5, 3.6, 3.7, 3.8]
->>>>>>> f490212e
     steps:
       - uses: actions/checkout@v2
       - uses: actions/setup-python@v2
